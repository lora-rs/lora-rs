mod radio_kind_params;
mod sx1272;
pub use sx1272::Sx1272;
mod sx1276;
pub use sx1276::Sx1276;

use defmt::debug;
use embedded_hal_async::delay::DelayNs;
use embedded_hal_async::spi::*;
use radio_kind_params::*;

use crate::mod_params::*;
use crate::mod_traits::IrqState;
<<<<<<< HEAD
use crate::{InterfaceVariant, NetworkSyncWord, RadioKind, SpiInterface};
=======
use crate::{InterfaceVariant, RadioKind, SpiInterface};
>>>>>>> 4aba5a68

// TCXO flag
const TCXO_FOR_OSCILLATOR: u8 = 0x10u8;

// Limits for preamble detection window in single reception mode
const SX127X_MIN_LORA_SYMB_NUM_TIMEOUT: u16 = 4;
const SX127X_MAX_LORA_SYMB_NUM_TIMEOUT: u16 = 1023;

// Constant values need to compute the RSSI value
const SX1272_RSSI_OFFSET: i16 = -139;
const SX1276_RSSI_OFFSET_LF: i16 = -164;
const SX1276_RSSI_OFFSET_HF: i16 = -157;
const SX1276_RF_MID_BAND_THRESH: u32 = 525_000_000;

// Frequency synthesizer step for frequency calculation (Hz)
// FXOSC (32 MHz) * 1000000 (Hz/MHz) / 524288 (2^19)
const SCALE: u32 = 8;
const STEP_SCALED: u32 = 32_000_000 >> (19 - SCALE);

fn freq_to_pll_step(freq_in_hz: u32) -> u32 {
    // We can use simplified integer formula which gives the same
    // value for whole and half Mhz values ((i.e. 868.0, 868.5, 869, ...)
    // `(freq_in_hz as f64 / 61.03515625) as u32`
    (freq_in_hz / STEP_SCALED) << SCALE
}

fn pll_step_to_freq(pll_step: u32) -> u32 {
    (pll_step >> SCALE) * STEP_SCALED
}

/// Configuration for SX127x-based boards
pub struct Config<C: Sx127xVariant> {
    /// LoRa chip used on specific board
    pub chip: C,
    /// Whether board is using crystal oscillator or external clock
    pub tcxo_used: bool,
    /// Whether to use PA_BOOST for transmit instead of RFO (sx1272) or RFO_LF (sx1276).
    /// NB! Depends on board layout.
    pub tx_boost: bool,
    /// Whether to boost receive
    pub rx_boost: bool,
}

/// Base for the RadioKind implementation for the LoRa chip kind and board type
pub struct Sx127x<SPI, IV, C: Sx127xVariant + Sized> {
    intf: SpiInterface<SPI, IV>,
    config: Config<C>,
}

impl<SPI, IV, C> Sx127x<SPI, IV, C>
where
    SPI: SpiDevice<u8>,
    IV: InterfaceVariant,
    C: Sx127xVariant,
{
    /// Create an instance of the RadioKind implementation for the LoRa chip kind and board type
    pub fn new(spi: SPI, iv: IV, config: Config<C>) -> Self {
        let intf = SpiInterface::new(spi, iv);
        Self { intf, config }
    }

    // Utility functions
    async fn write_register(&mut self, register: Register, value: u8) -> Result<(), RadioError> {
        let write_buffer = [register.write_addr(), value];
        self.intf.write(&write_buffer, false).await
    }

    async fn read_register(&mut self, register: Register) -> Result<u8, RadioError> {
        let write_buffer = [register.read_addr()];
        let mut read_buffer = [0x00u8];
        self.intf.read(&write_buffer, &mut read_buffer).await?;
        Ok(read_buffer[0])
    }

    async fn read_buffer(&mut self, register: Register, buf: &mut [u8]) -> Result<(), RadioError> {
        self.intf.read(&[register.read_addr()], buf).await
    }

    async fn write_buffer(&mut self, register: Register, buf: &[u8]) -> Result<(), RadioError> {
        self.intf.write_with_payload(&[register.write_addr()], buf, false).await
    }

    // Set the number of symbols the radio will wait to detect a reception (up to 1023 symbols)
    async fn set_lora_symbol_num_timeout(&mut self, symbol_num: u16) -> Result<(), RadioError> {
        let val = symbol_num.min(SX127X_MAX_LORA_SYMB_NUM_TIMEOUT);

        let symbol_num_msb = ((val >> 8) & 0x03) as u8;
        let symbol_num_lsb = (val & 0xff) as u8;
        let mut config_2 = self.read_register(Register::RegModemConfig2).await?;
        config_2 = (config_2 & 0xfcu8) | symbol_num_msb;
        self.write_register(Register::RegModemConfig2, config_2).await?;
        self.write_register(Register::RegSymbTimeoutLsb, symbol_num_lsb).await
    }

    // Set the over current protection (mA) on the radio
    async fn set_ocp(&mut self, ocp_trim: OcpTrim) -> Result<(), RadioError> {
        self.write_register(Register::RegOcp, ocp_trim.value()).await
    }
}

impl<SPI, IV, C> RadioKind for Sx127x<SPI, IV, C>
where
    SPI: SpiDevice<u8>,
    IV: InterfaceVariant,
    C: Sx127xVariant,
{
<<<<<<< HEAD
    async fn init_lora(&mut self, sync_word: NetworkSyncWord) -> Result<(), RadioError> {
=======
    async fn init_lora(&mut self, sync_word: u8) -> Result<(), RadioError> {
>>>>>>> 4aba5a68
        if self.config.tcxo_used {
            self.write_register(C::reg_txco(), TCXO_FOR_OSCILLATOR).await?;
        }

<<<<<<< HEAD
        self.write_register(Register::RegSyncWord, sync_word.as_byte()).await?;
=======
        self.write_register(Register::RegSyncWord, sync_word).await?;
>>>>>>> 4aba5a68

        self.set_tx_rx_buffer_base_address(0, 0).await?;
        Ok(())
    }

    fn create_modulation_params(
        &self,
        spreading_factor: SpreadingFactor,
        bandwidth: Bandwidth,
        coding_rate: CodingRate,
        frequency_in_hz: u32,
    ) -> Result<ModulationParams, RadioError> {
        // Parameter validation
        spreading_factor_value(spreading_factor)?;
        coding_rate_value(coding_rate)?;
        C::bandwidth_value(bandwidth)?;
        if ((bandwidth == Bandwidth::_250KHz) || (bandwidth == Bandwidth::_500KHz)) && (frequency_in_hz < 400_000_000) {
            return Err(RadioError::InvalidBandwidthForFrequency);
        }

        // Section 4.1.1.5 and 4.1.1.6
        let bw_in_hz = u32::from(bandwidth);
        let symbol_duration = 1000 / (bw_in_hz / (0x01u32 << spreading_factor_value(spreading_factor)?));
        let mut low_data_rate_optimize = 0x00u8;
        if symbol_duration > 16 {
            low_data_rate_optimize = 0x01u8
        }

        Ok(ModulationParams {
            spreading_factor,
            bandwidth,
            coding_rate,
            low_data_rate_optimize,
            frequency_in_hz,
        })
    }

    fn create_packet_params(
        &self,
        preamble_length: u16,
        implicit_header: bool,
        payload_length: u8,
        crc_on: bool,
        iq_inverted: bool,
        modulation_params: &ModulationParams,
    ) -> Result<PacketParams, RadioError> {
        // Parameter validation
        if (modulation_params.spreading_factor == SpreadingFactor::_6) && !implicit_header {
            return Err(RadioError::InvalidSF6ExplicitHeaderRequest);
        }

        Ok(PacketParams {
            preamble_length,
            implicit_header,
            payload_length,
            crc_on,
            iq_inverted,
        })
    }

    async fn reset(&mut self, delay: &mut impl DelayNs) -> Result<(), RadioError> {
        self.intf.iv.reset(delay).await?;
        self.set_sleep(false, delay).await?; // ensure sleep mode is entered so that the LoRa mode bit is set
        Ok(())
    }

    async fn ensure_ready(&mut self, _mode: RadioMode) -> Result<(), RadioError> {
        Ok(())
    }

    async fn set_standby(&mut self) -> Result<(), RadioError> {
        self.write_register(Register::RegOpMode, LoRaMode::Standby.value())
            .await?;
        self.intf.iv.disable_rf_switch().await
    }

    async fn set_sleep(&mut self, _warm_start_if_possible: bool, _delay: &mut impl DelayNs) -> Result<(), RadioError> {
        // Warm start is unavailable for sx127x
        self.intf.iv.disable_rf_switch().await?;
        let buf = [Register::RegOpMode.write_addr(), LoRaMode::Sleep.value()];
        // NB! Switching to sleep mode is "sleep" command...
        self.intf.write(&buf, true).await?;

        Ok(())
    }

    async fn set_tx_rx_buffer_base_address(
        &mut self,
        tx_base_addr: usize,
        rx_base_addr: usize,
    ) -> Result<(), RadioError> {
        if tx_base_addr > 255 || rx_base_addr > 255 {
            return Err(RadioError::InvalidBaseAddress(tx_base_addr, rx_base_addr));
        }
        self.write_register(Register::RegFifoTxBaseAddr, 0x00u8).await?;
        self.write_register(Register::RegFifoRxBaseAddr, 0x00u8).await
    }

    // Set parameters associated with power for a send operation.
    //   p_out                   desired RF output power (dBm)
    //   mdltn_params            needed for a power vs channel frequency validation
    //   tx_boosted_if_possible  determine if transmit boost is requested
    //   is_tx_prep              indicates which ramp up time to use
    async fn set_tx_power_and_ramp_time(
        &mut self,
        p_out: i32,
        _mdltn_params: Option<&ModulationParams>,
        is_tx_prep: bool,
    ) -> Result<(), RadioError> {
        debug!("tx power = {}", p_out);

        // Configure tx power and boost
        C::set_tx_power(self, p_out, self.config.tx_boost).await?;

        let ramp_time = match is_tx_prep {
            true => RampTime::Ramp40Us,   // for instance, prior to TX or CAD
            false => RampTime::Ramp250Us, // for instance, on initialization
        };

        let val = C::ramp_value(ramp_time);
        self.write_register(Register::RegPaRamp, val).await
    }

    async fn set_modulation_params(&mut self, mdltn_params: &ModulationParams) -> Result<(), RadioError> {
        let sf_val = spreading_factor_value(mdltn_params.spreading_factor)?;
        let bw_val = C::bandwidth_value(mdltn_params.bandwidth)?;
        let coding_rate_denominator_val = coding_rate_denominator_value(mdltn_params.coding_rate)?;
        debug!(
            "sf = {}, bw = {}, cr_denom = {}",
            sf_val, bw_val, coding_rate_denominator_val
        );
        // Configure LoRa optimization (0x31) and detection threshold registers (0x37)
        let (opt, thr) = match mdltn_params.spreading_factor {
            SpreadingFactor::_6 => (0x05, 0x0c),
            _ => (0x03, 0x0a),
        };
        let reg_val = self.read_register(Register::RegDetectionOptimize).await?;
        // Keep reserved bits [6:3] for RegDetectOptimize
        let val = (reg_val & 0b0111_1000) | opt;
        self.write_register(Register::RegDetectionOptimize, val).await?;
        self.write_register(Register::RegDetectionThreshold, thr).await?;
        // Spreading Factor, Bandwidth, codingrate, ldro

        C::set_modulation_params(self, mdltn_params).await?;

        Ok(())
    }

    async fn set_packet_params(&mut self, pkt_params: &PacketParams) -> Result<(), RadioError> {
        self.write_register(
            Register::RegPreambleMsb,
            ((pkt_params.preamble_length >> 8) & 0x00ff) as u8,
        )
        .await?;
        self.write_register(Register::RegPreambleLsb, (pkt_params.preamble_length & 0x00ff) as u8)
            .await?;

        C::set_packet_params(self, pkt_params).await?;

        // IQ inversion:
        // RegInvertiq - [0x33]
        // [6] - InvertIQRX
        // [5:1] - Reserved: 0x13
        // [0] - InvertIQTX
        // RegInvertiq2 - [0x3b]
        // Set to 0x19 when RX, otherwise set 0x1d
        let (iq1, iq2) = match pkt_params.iq_inverted {
            true => (1 << 6, 0x19),
            false => (1 << 0, 0x1d),
        };
        // Keep reserved value for InvertIq as well
        self.write_register(Register::RegInvertiq, (0x13 << 1) | iq1).await?;
        self.write_register(Register::RegInvertiq2, iq2).await?;
        Ok(())
    }

    // Calibrate the image rejection based on the given frequency
    async fn calibrate_image(&mut self, _frequency_in_hz: u32) -> Result<(), RadioError> {
        // An automatic process, but can set bit ImageCalStart in RegImageCal, when the device is in Standby mode.
        Ok(())
    }

    async fn set_channel(&mut self, frequency_in_hz: u32) -> Result<(), RadioError> {
        debug!("channel = {}", frequency_in_hz);
        let frf = freq_to_pll_step(frequency_in_hz);
        self.write_register(Register::RegFrfMsb, ((frf & 0x00FF0000) >> 16) as u8)
            .await?;
        self.write_register(Register::RegFrfMid, ((frf & 0x0000FF00) >> 8) as u8)
            .await?;
        self.write_register(Register::RegFrfLsb, (frf & 0x000000FF) as u8).await
    }

    async fn set_payload(&mut self, payload: &[u8]) -> Result<(), RadioError> {
        self.write_register(Register::RegFifoAddrPtr, 0x00u8).await?;
        self.write_register(Register::RegPayloadLength, 0x00u8).await?;
        self.write_buffer(Register::RegFifo, payload).await?;
        self.write_register(Register::RegPayloadLength, payload.len() as u8)
            .await
    }

    async fn do_tx(&mut self) -> Result<(), RadioError> {
        self.intf.iv.enable_rf_switch_tx().await?;

        self.write_register(Register::RegOpMode, LoRaMode::Tx.value()).await
    }

    async fn do_rx(&mut self, rx_mode: RxMode) -> Result<(), RadioError> {
        let (num_symbols, mode) = match rx_mode {
            RxMode::DutyCycle(_) => Err(RadioError::DutyCycleUnsupported),
            RxMode::Single(ns) => Ok((ns.max(SX127X_MIN_LORA_SYMB_NUM_TIMEOUT), LoRaMode::RxSingle)),
            RxMode::Continuous => Ok((0, LoRaMode::RxContinuous)),
        }?;

        self.intf.iv.enable_rf_switch_rx().await?;

        self.set_lora_symbol_num_timeout(num_symbols).await?;

        let lna_gain = if self.config.rx_boost {
            LnaGain::G1.boosted_value()
        } else {
            LnaGain::G1.value()
        };
        self.write_register(Register::RegLna, lna_gain).await?;

        self.write_register(Register::RegFifoAddrPtr, 0x00u8).await?;
        self.write_register(Register::RegPayloadLength, 0xffu8).await?;

        self.write_register(Register::RegOpMode, mode.value()).await
    }

    async fn get_rx_payload(
        &mut self,
        _rx_pkt_params: &PacketParams,
        receiving_buffer: &mut [u8],
    ) -> Result<u8, RadioError> {
        let payload_length = self.read_register(Register::RegRxNbBytes).await?;
        if (payload_length as usize) > receiving_buffer.len() {
            return Err(RadioError::PayloadSizeMismatch(
                payload_length as usize,
                receiving_buffer.len(),
            ));
        }
        let fifo_addr = self.read_register(Register::RegFifoRxCurrentAddr).await?;
        self.write_register(Register::RegFifoAddrPtr, fifo_addr).await?;
        self.read_buffer(Register::RegFifo, &mut receiving_buffer[0..payload_length as usize])
            .await?;
        self.write_register(Register::RegFifoAddrPtr, 0x00u8).await?;

        Ok(payload_length)
    }

    async fn get_rx_packet_status(&mut self) -> Result<PacketStatus, RadioError> {
        let snr = {
            let packet_snr = self.read_register(Register::RegPktSnrValue).await?;
            packet_snr as i8 as i16 / 4
        };

        let rssi = {
            let packet_rssi = self.read_register(Register::RegPktRssiValue).await?;

            let rssi_offset = C::rssi_offset(self).await?;

            if snr >= 0 {
                rssi_offset + (packet_rssi as f32 * 16.0 / 15.0) as i16
            } else {
                rssi_offset + (packet_rssi as i16) + snr
            }
        };

        Ok(PacketStatus { rssi, snr })
    }

    async fn do_cad(&mut self, _mdltn_params: &ModulationParams) -> Result<(), RadioError> {
        self.intf.iv.enable_rf_switch_rx().await?;

        let mut lna_gain_final = LnaGain::G1.value();
        if self.config.rx_boost {
            lna_gain_final = LnaGain::G1.boosted_value();
        }
        self.write_register(Register::RegLna, lna_gain_final).await?;

        self.write_register(Register::RegOpMode, LoRaMode::Cad.value()).await
    }

    // Set the IRQ mask to disable unwanted interrupts,
    // enable interrupts on DIO pins (sx127x has multiple),
    // and allow interrupts.
    async fn set_irq_params(&mut self, radio_mode: Option<RadioMode>) -> Result<(), RadioError> {
        match radio_mode {
            Some(RadioMode::Transmit) => {
                self.write_register(
                    Register::RegIrqFlagsMask,
                    IrqMask::All.value() ^ IrqMask::TxDone.value(),
                )
                .await?;

                let mut dio_mapping_1 = self.read_register(Register::RegDioMapping1).await?;
                dio_mapping_1 = (dio_mapping_1 & DioMapping1Dio0::Mask.value()) | DioMapping1Dio0::TxDone.value();
                self.write_register(Register::RegDioMapping1, dio_mapping_1).await?;

                self.write_register(Register::RegIrqFlags, 0x00u8).await?;
            }
            Some(RadioMode::Receive(_)) => {
                self.write_register(
                    Register::RegIrqFlagsMask,
                    IrqMask::All.value()
                        ^ (IrqMask::RxDone.value()
                            | IrqMask::RxTimeout.value()
                            | IrqMask::CRCError.value()
                            | IrqMask::HeaderValid.value()),
                )
                .await?;

                // HeaderValid and CRCError are mutually exclusive when attempting to
                // trigger DIO-based interrupt, so our approach is to trigger HeaderValid
                // as this is required for preamble detection.
                // TODO: RxTimeout should be configured on DIO1
                let dio_mapping_1 = self.read_register(Register::RegDioMapping1).await?;
                let val = (dio_mapping_1 & DioMapping1Dio0::Mask.value() & DioMapping1Dio3::Mask.value())
                    | (DioMapping1Dio0::RxDone.value() | DioMapping1Dio3::ValidHeader.value());
                self.write_register(Register::RegDioMapping1, val).await?;

                self.write_register(Register::RegIrqFlags, 0x00u8).await?;
            }
            Some(RadioMode::ChannelActivityDetection) => {
                self.write_register(
                    Register::RegIrqFlagsMask,
                    IrqMask::All.value() ^ (IrqMask::CADDone.value() | IrqMask::CADActivityDetected.value()),
                )
                .await?;

                let mut dio_mapping_1 = self.read_register(Register::RegDioMapping1).await?;
                dio_mapping_1 = (dio_mapping_1 & DioMapping1Dio0::Mask.value()) | DioMapping1Dio0::CadDone.value();
                self.write_register(Register::RegDioMapping1, dio_mapping_1).await?;

                self.write_register(Register::RegIrqFlags, 0x00u8).await?;
            }
            _ => {
                self.write_register(Register::RegIrqFlagsMask, IrqMask::All.value())
                    .await?;

                let mut dio_mapping_1 = self.read_register(Register::RegDioMapping1).await?;
                dio_mapping_1 = (dio_mapping_1 & DioMapping1Dio0::Mask.value()) | DioMapping1Dio0::Other.value();
                self.write_register(Register::RegDioMapping1, dio_mapping_1).await?;
                self.write_register(Register::RegIrqFlags, 0xffu8).await?;
            }
        }

        Ok(())
    }

    async fn await_irq(&mut self) -> Result<(), RadioError> {
        self.intf.iv.await_irq().await
    }

    /// Process the radio IRQ. Log unexpected interrupts. Packets from other
    /// devices can cause unexpected interrupts.
    ///
    /// NB! Do not await this future in a select branch as interrupting it
    /// mid-flow could cause radio lock up.
    async fn process_irq_event(
        &mut self,
        radio_mode: RadioMode,
        cad_activity_detected: Option<&mut bool>,
        clear_interrupts: bool,
    ) -> Result<Option<IrqState>, RadioError> {
        let irq_flags = self.read_register(Register::RegIrqFlags).await?;
        if clear_interrupts {
            self.write_register(Register::RegIrqFlags, 0xffu8).await?; // clear all interrupts
        }

        match radio_mode {
            RadioMode::Transmit => {
                if (irq_flags & IrqMask::TxDone.value()) == IrqMask::TxDone.value() {
                    debug!("TxDone in radio mode {}", radio_mode);
                    return Ok(Some(IrqState::Done));
                }
            }
            RadioMode::Receive(RxMode::Continuous) | RadioMode::Receive(RxMode::Single(_)) => {
                if (irq_flags & IrqMask::RxDone.value()) == IrqMask::RxDone.value() {
                    debug!("RxDone in radio mode {}", radio_mode);
                    return Ok(Some(IrqState::Done));
                }
                if (irq_flags & IrqMask::RxTimeout.value()) == IrqMask::RxTimeout.value() {
                    debug!("RxTimeout in radio mode {}", radio_mode);
                    return Err(RadioError::ReceiveTimeout);
                }
                if IrqMask::HeaderValid.is_set_in(irq_flags) {
                    debug!("HeaderValid in radio mode {}", radio_mode);
                    return Ok(Some(IrqState::PreambleReceived));
                }
            }
            RadioMode::ChannelActivityDetection => {
                if (irq_flags & IrqMask::CADDone.value()) == IrqMask::CADDone.value() {
                    debug!("CADDone in radio mode {}", radio_mode);
                    // TODO: don't like how we mutate the cad_activity_detected parameter
                    if cad_activity_detected.is_some() {
                        // Check if the CAD (Channel Activity Detection) Activity Detected flag is set in irq_flags and then update the reference
                        *(cad_activity_detected.unwrap()) =
                            (irq_flags & IrqMask::CADActivityDetected.value()) == IrqMask::CADActivityDetected.value();
                    }
                    return Ok(Some(IrqState::Done));
                }
            }
            RadioMode::Sleep | RadioMode::Standby => {
                defmt::warn!("IRQ during sleep/standby?");
            }
            RadioMode::FrequencySynthesis => todo!(),
            RadioMode::Receive(RxMode::DutyCycle(_)) => todo!(),
        }

        // If no specific IRQ condition is met, return None
        Ok(None)
    }
    /// Set the LoRa chip into the TxContinuousWave mode
    async fn set_tx_continuous_wave_mode(&mut self) -> Result<(), RadioError> {
        C::set_tx_continuous_wave_mode(self).await
    }
}

#[cfg(test)]
mod tests {
    use super::*;

    // FXOSC[32 MHz] * 1000000 (Hz/MHz) / 524288 (2^19)
    const FREQUENCY_SYNTHESIZER_STEP: f64 = 61.03515625;

    #[test]
    fn pll_step_freq_u32_vs_f64() {
        // Simplified integer calculation converges with floating
        // point formula for full and half megahertz values
        const D: u32 = 2;
        for freq in D * 137..=(D * 1020) {
            let f = freq * (1_000_000 / D);

            let pll = freq_to_pll_step(f);
            assert_eq!(pll, (f as f64 / FREQUENCY_SYNTHESIZER_STEP) as u32);
            assert_eq!(pll_step_to_freq(pll), f);
        }
    }
}<|MERGE_RESOLUTION|>--- conflicted
+++ resolved
@@ -11,11 +11,7 @@
 
 use crate::mod_params::*;
 use crate::mod_traits::IrqState;
-<<<<<<< HEAD
-use crate::{InterfaceVariant, NetworkSyncWord, RadioKind, SpiInterface};
-=======
 use crate::{InterfaceVariant, RadioKind, SpiInterface};
->>>>>>> 4aba5a68
 
 // TCXO flag
 const TCXO_FOR_OSCILLATOR: u8 = 0x10u8;
@@ -122,20 +118,12 @@
     IV: InterfaceVariant,
     C: Sx127xVariant,
 {
-<<<<<<< HEAD
-    async fn init_lora(&mut self, sync_word: NetworkSyncWord) -> Result<(), RadioError> {
-=======
     async fn init_lora(&mut self, sync_word: u8) -> Result<(), RadioError> {
->>>>>>> 4aba5a68
         if self.config.tcxo_used {
             self.write_register(C::reg_txco(), TCXO_FOR_OSCILLATOR).await?;
         }
 
-<<<<<<< HEAD
-        self.write_register(Register::RegSyncWord, sync_word.as_byte()).await?;
-=======
         self.write_register(Register::RegSyncWord, sync_word).await?;
->>>>>>> 4aba5a68
 
         self.set_tx_rx_buffer_base_address(0, 0).await?;
         Ok(())
