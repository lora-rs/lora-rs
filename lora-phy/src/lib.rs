#![no_std]
#![deny(rust_2018_idioms)]
#![warn(missing_docs)]
#![cfg_attr(docsrs, feature(doc_cfg))]

//! ## Feature flags
#![doc = document_features::document_features!(feature_label = r#"<span class="stab portability"><code>{feature}</code></span>"#)]
#![doc = include_str!("../README.md")]

#[cfg(feature = "lorawan-radio")]
#[cfg_attr(docsrs, doc(cfg(feature = "lorawan-radio")))]
/// Provides an implementation of the async LoRaWAN device trait.
pub mod lorawan_radio;

/// The read/write interface between an embedded framework/MCU combination and a LoRa chip
pub(crate) mod interface;
/// InterfaceVariant implementations using `embedded-hal`.
pub mod iv;
/// Parameters used across the lora-phy crate to support various use cases
pub mod mod_params;
/// Traits implemented externally or internally to support control of LoRa chips
pub mod mod_traits;
/// Specific implementation to support Semtech Sx126x chips
pub mod sx126x;
/// Specific implementation to support Semtech Sx127x chips
pub mod sx127x;

pub use crate::mod_params::RxMode;

pub use embedded_hal_async::delay::DelayNs;
use interface::*;
use mod_params::*;
use mod_traits::*;

/// Sync word for public LoRaWAN networks
const LORAWAN_PUBLIC_SYNCWORD: u8 = 0x34;

/// Sync word for private LoRaWAN networks
const LORAWAN_PRIVATE_SYNCWORD: u8 = 0x12;

<<<<<<< HEAD
/// Sync word for Meshtastic network
const MESHTASTIC_SYNCWORD: u8 = 0x2B;

/// Sync word to differentiate LoRa networks
#[derive(Clone, Copy, PartialEq, Eq)]
pub enum NetworkSyncWord {
    /// Public LoRaWAN network sync word
    LoRaWanPublic,

    /// Private LoRaWAN network sync word
    LoRaWanPrivate,

    /// Meshtastic network sync word
    Meshtastic,

    /// Custom network sync word
    CustomNetwork(u8),
}

impl NetworkSyncWord {
    /// Convert the network sync word to a byte
    pub fn as_byte(self) -> u8 {
        match self {
            NetworkSyncWord::LoRaWanPublic => LORAWAN_PUBLIC_SYNCWORD,
            NetworkSyncWord::LoRaWanPrivate => LORAWAN_PRIVATE_SYNCWORD,
            NetworkSyncWord::Meshtastic => MESHTASTIC_SYNCWORD,
            NetworkSyncWord::CustomNetwork(n) => n,
        }
    }
}

=======
>>>>>>> 4aba5a68
/// Provides the physical layer API to support LoRa chips
pub struct LoRa<RK, DLY>
where
    RK: RadioKind,
    DLY: DelayNs,
{
    radio_kind: RK,
    delay: DLY,
    radio_mode: RadioMode,
<<<<<<< HEAD
    sync_word: NetworkSyncWord,
=======
    sync_word: u8,
>>>>>>> 4aba5a68
    cold_start: bool,
    calibrate_image: bool,
}

impl<RK, DLY> LoRa<RK, DLY>
where
    RK: RadioKind,
    DLY: DelayNs,
{
    /// Build and return a new instance of the LoRa physical layer API with a specified sync word
<<<<<<< HEAD
    pub async fn with_syncword(radio_kind: RK, sync_word: NetworkSyncWord, delay: DLY) -> Result<Self, RadioError> {
=======
    pub async fn with_syncword(radio_kind: RK, sync_word: u8, delay: DLY) -> Result<Self, RadioError> {
>>>>>>> 4aba5a68
        let mut lora = Self {
            radio_kind,
            delay,
            radio_mode: RadioMode::Sleep,
            sync_word,
            cold_start: true,
            calibrate_image: true,
        };
        lora.init().await?;

        Ok(lora)
    }

<<<<<<< HEAD
    /// Build and return a new instance of the LoRa physical layer API to control an initialized LoRa radio
    pub async fn new(radio_kind: RK, enable_public_network: bool, delay: DLY) -> Result<Self, RadioError> {
        let sync_word = if enable_public_network {
            NetworkSyncWord::LoRaWanPublic
        } else {
            NetworkSyncWord::LoRaWanPrivate
=======
    /// Build and return a new instance of the LoRa physical layer API to
    /// control an initialized LoRa radio for LoRaWAN public or private network.
    ///
    /// In order to configure radio to use non-LoRaWAN networks, use
    /// [`Self::with_syncword()`] which has `sync_word` argument.
    pub async fn new(radio_kind: RK, enable_public_network: bool, delay: DLY) -> Result<Self, RadioError> {
        let sync_word = if enable_public_network {
            LORAWAN_PUBLIC_SYNCWORD
        } else {
            LORAWAN_PRIVATE_SYNCWORD
>>>>>>> 4aba5a68
        };
        Self::with_syncword(radio_kind, sync_word, delay).await
    }

    /// Wait for an IRQ event to occur
    pub async fn wait_for_irq(&mut self) -> Result<(), RadioError> {
        self.radio_kind.await_irq().await
    }

    /// Process an IRQ event and return the new state of the radio
    pub async fn process_irq_event(&mut self) -> Result<Option<IrqState>, RadioError> {
        self.radio_kind.process_irq_event(self.radio_mode, None, false).await
    }

    /// Create modulation parameters for a communication channel
    pub fn create_modulation_params(
        &mut self,
        spreading_factor: SpreadingFactor,
        bandwidth: Bandwidth,
        coding_rate: CodingRate,
        frequency_in_hz: u32,
    ) -> Result<ModulationParams, RadioError> {
        self.radio_kind
            .create_modulation_params(spreading_factor, bandwidth, coding_rate, frequency_in_hz)
    }

    /// Create packet parameters for a send operation on a communication channel
    pub fn create_tx_packet_params(
        &mut self,
        preamble_length: u16,
        implicit_header: bool,
        crc_on: bool,
        iq_inverted: bool,
        modulation_params: &ModulationParams,
    ) -> Result<PacketParams, RadioError> {
        self.radio_kind.create_packet_params(
            preamble_length,
            implicit_header,
            0,
            crc_on,
            iq_inverted,
            modulation_params,
        )
    }

    /// Create packet parameters for a receive operation on a communication channel
    pub fn create_rx_packet_params(
        &mut self,
        preamble_length: u16,
        implicit_header: bool,
        max_payload_length: u8,
        crc_on: bool,
        iq_inverted: bool,
        modulation_params: &ModulationParams,
    ) -> Result<PacketParams, RadioError> {
        self.radio_kind.create_packet_params(
            preamble_length,
            implicit_header,
            max_payload_length,
            crc_on,
            iq_inverted,
            modulation_params,
        )
    }

    /// Initialize the radio for LoRa physical layer communications
    pub async fn init(&mut self) -> Result<(), RadioError> {
        self.cold_start = true;
        self.radio_kind.reset(&mut self.delay).await?;
        self.radio_kind.ensure_ready(self.radio_mode).await?;
        self.radio_kind.set_standby().await?;
        self.radio_mode = RadioMode::Standby;
        self.do_cold_start().await
    }

    async fn do_cold_start(&mut self) -> Result<(), RadioError> {
        self.radio_kind.init_lora(self.sync_word).await?;
        self.radio_kind.set_tx_power_and_ramp_time(0, None, false).await?;
        self.radio_kind.set_irq_params(Some(self.radio_mode)).await?;
        self.cold_start = false;
        self.calibrate_image = true;
        Ok(())
    }

    /// Place the LoRa physical layer in standby mode
    pub async fn enter_standby(&mut self) -> Result<(), RadioError> {
        self.radio_kind.set_standby().await
    }

    /// Place the LoRa physical layer in low power mode, specifying cold or warm start (if chip supports it)
    pub async fn sleep(&mut self, warm_start_if_possible: bool) -> Result<(), RadioError> {
        if self.radio_mode != RadioMode::Sleep {
            self.radio_kind.ensure_ready(self.radio_mode).await?;
            self.radio_kind
                .set_sleep(warm_start_if_possible, &mut self.delay)
                .await?;
            if !warm_start_if_possible {
                self.cold_start = true;
            }
            self.radio_mode = RadioMode::Sleep;
        }
        Ok(())
    }

    /// Prepare the radio for a send operation
    pub async fn prepare_for_tx(
        &mut self,
        mdltn_params: &ModulationParams,
        tx_pkt_params: &mut PacketParams,
        output_power: i32,
        buffer: &[u8],
    ) -> Result<(), RadioError> {
        self.prepare_modem(mdltn_params).await?;

        self.radio_kind.set_modulation_params(mdltn_params).await?;
        self.radio_kind
            .set_tx_power_and_ramp_time(output_power, Some(mdltn_params), true)
            .await?;
        self.radio_kind.ensure_ready(self.radio_mode).await?;
        if self.radio_mode != RadioMode::Standby {
            self.radio_kind.set_standby().await?;
            self.radio_mode = RadioMode::Standby;
        }

        tx_pkt_params.set_payload_length(buffer.len())?;
        self.radio_kind.set_packet_params(tx_pkt_params).await?;
        self.radio_kind.set_channel(mdltn_params.frequency_in_hz).await?;
        self.radio_kind.set_payload(buffer).await?;
        self.radio_mode = RadioMode::Transmit;
        self.radio_kind.set_irq_params(Some(self.radio_mode)).await?;
        Ok(())
    }

    /// Execute a send operation
    pub async fn tx(&mut self) -> Result<(), RadioError> {
        if let RadioMode::Transmit = self.radio_mode {
            self.radio_kind.do_tx().await?;
            loop {
                self.wait_for_irq().await?;
                match self.radio_kind.process_irq_event(self.radio_mode, None, true).await {
                    Ok(Some(IrqState::Done | IrqState::PreambleReceived)) => {
                        self.radio_mode = RadioMode::Standby;
                        return Ok(());
                    }
                    Ok(None) => continue,
                    Err(err) => {
                        self.radio_kind.ensure_ready(self.radio_mode).await?;
                        self.radio_kind.set_standby().await?;
                        self.radio_mode = RadioMode::Standby;
                        return Err(err);
                    }
                }
            }
        } else {
            Err(RadioError::InvalidRadioMode)
        }
    }

    /// Prepare the radio for a receive operation
    pub async fn prepare_for_rx(
        &mut self,
        listen_mode: RxMode,
        mdltn_params: &ModulationParams,
        rx_pkt_params: &PacketParams,
    ) -> Result<(), RadioError> {
        defmt::trace!("RX mode: {}", listen_mode);
        self.prepare_modem(mdltn_params).await?;

        self.radio_kind.set_modulation_params(mdltn_params).await?;
        self.radio_kind.set_packet_params(rx_pkt_params).await?;
        self.radio_kind.set_channel(mdltn_params.frequency_in_hz).await?;
        self.radio_mode = listen_mode.into();
        self.radio_kind.set_irq_params(Some(self.radio_mode)).await?;
        Ok(())
    }

    /// Start receiving and wait for result
    pub async fn rx(
        &mut self,
        packet_params: &PacketParams,
        receiving_buffer: &mut [u8],
    ) -> Result<(u8, PacketStatus), RadioError> {
        if let RadioMode::Receive(listen_mode) = self.radio_mode {
            self.radio_kind.do_rx(listen_mode).await?;
            loop {
                self.wait_for_irq().await?;
                match self.radio_kind.process_irq_event(self.radio_mode, None, true).await {
                    Ok(Some(actual_state)) => match actual_state {
                        IrqState::PreambleReceived => continue,
                        IrqState::Done => {
                            let received_len = self.radio_kind.get_rx_payload(packet_params, receiving_buffer).await?;
                            let rx_pkt_status = self.radio_kind.get_rx_packet_status().await?;
                            return Ok((received_len, rx_pkt_status));
                        }
                    },
                    Ok(None) => continue,
                    Err(err) => {
                        // if in rx continuous mode, allow the caller to determine whether to keep receiving
                        if self.radio_mode != RadioMode::Receive(RxMode::Continuous) {
                            self.radio_kind.ensure_ready(self.radio_mode).await?;
                            self.radio_kind.set_standby().await?;
                            self.radio_mode = RadioMode::Standby;
                        }
                        return Err(err);
                    }
                }
            }
        } else {
            Err(RadioError::InvalidRadioMode)
        }
    }

    /// Prepare the radio for a channel activity detection (CAD) operation
    pub async fn prepare_for_cad(&mut self, mdltn_params: &ModulationParams) -> Result<(), RadioError> {
        self.prepare_modem(mdltn_params).await?;

        self.radio_kind.set_modulation_params(mdltn_params).await?;
        self.radio_kind.set_channel(mdltn_params.frequency_in_hz).await?;
        self.radio_mode = RadioMode::ChannelActivityDetection;
        self.radio_kind.set_irq_params(Some(self.radio_mode)).await?;
        Ok(())
    }

    /// Start channel activity detection (CAD) operation and return the result
    pub async fn cad(&mut self, mdltn_params: &ModulationParams) -> Result<bool, RadioError> {
        if self.radio_mode == RadioMode::ChannelActivityDetection {
            self.radio_kind.do_cad(mdltn_params).await?;
            self.wait_for_irq().await?;
            let mut cad_activity_detected = false;
            match self
                .radio_kind
                .process_irq_event(self.radio_mode, Some(&mut cad_activity_detected), true)
                .await
            {
                Ok(Some(IrqState::Done)) => Ok(cad_activity_detected),
                Err(err) => {
                    self.radio_kind.ensure_ready(self.radio_mode).await?;
                    self.radio_kind.set_standby().await?;
                    self.radio_mode = RadioMode::Standby;
                    Err(err)
                }
                Ok(_) => unreachable!(),
            }
        } else {
            Err(RadioError::InvalidRadioMode)
        }
    }

    /// Place radio in continuous wave mode, generally for regulatory testing
    ///
    /// SemTech app note AN1200.26 “Semtech LoRa FCC 15.247 Guidance” covers usage.
    ///
    /// Presumes that init() is called before this function
    pub async fn continuous_wave(
        &mut self,
        mdltn_params: &ModulationParams,
        output_power: i32,
    ) -> Result<(), RadioError> {
        self.prepare_modem(mdltn_params).await?;

        let tx_pkt_params = self
            .radio_kind
            .create_packet_params(0, false, 16, false, false, mdltn_params)?;
        self.radio_kind.set_packet_params(&tx_pkt_params).await?;
        self.radio_kind.set_modulation_params(mdltn_params).await?;
        self.radio_kind
            .set_tx_power_and_ramp_time(output_power, Some(mdltn_params), true)
            .await?;

        self.radio_kind.ensure_ready(self.radio_mode).await?;
        if self.radio_mode != RadioMode::Standby {
            self.radio_kind.set_standby().await?;
            self.radio_mode = RadioMode::Standby;
        }
        self.radio_kind.set_channel(mdltn_params.frequency_in_hz).await?;
        self.radio_mode = RadioMode::Transmit;
        self.radio_kind.set_irq_params(Some(self.radio_mode)).await?;
        self.radio_kind.set_tx_continuous_wave_mode().await
    }

    async fn prepare_modem(&mut self, mdltn_params: &ModulationParams) -> Result<(), RadioError> {
        self.radio_kind.ensure_ready(self.radio_mode).await?;
        if self.radio_mode != RadioMode::Standby {
            self.radio_kind.set_standby().await?;
            self.radio_mode = RadioMode::Standby;
        }

        if self.cold_start {
            self.do_cold_start().await?;
        }

        if self.calibrate_image {
            self.radio_kind.calibrate_image(mdltn_params.frequency_in_hz).await?;
            self.calibrate_image = false;
        }

        Ok(())
    }
}<|MERGE_RESOLUTION|>--- conflicted
+++ resolved
@@ -38,40 +38,6 @@
 /// Sync word for private LoRaWAN networks
 const LORAWAN_PRIVATE_SYNCWORD: u8 = 0x12;
 
-<<<<<<< HEAD
-/// Sync word for Meshtastic network
-const MESHTASTIC_SYNCWORD: u8 = 0x2B;
-
-/// Sync word to differentiate LoRa networks
-#[derive(Clone, Copy, PartialEq, Eq)]
-pub enum NetworkSyncWord {
-    /// Public LoRaWAN network sync word
-    LoRaWanPublic,
-
-    /// Private LoRaWAN network sync word
-    LoRaWanPrivate,
-
-    /// Meshtastic network sync word
-    Meshtastic,
-
-    /// Custom network sync word
-    CustomNetwork(u8),
-}
-
-impl NetworkSyncWord {
-    /// Convert the network sync word to a byte
-    pub fn as_byte(self) -> u8 {
-        match self {
-            NetworkSyncWord::LoRaWanPublic => LORAWAN_PUBLIC_SYNCWORD,
-            NetworkSyncWord::LoRaWanPrivate => LORAWAN_PRIVATE_SYNCWORD,
-            NetworkSyncWord::Meshtastic => MESHTASTIC_SYNCWORD,
-            NetworkSyncWord::CustomNetwork(n) => n,
-        }
-    }
-}
-
-=======
->>>>>>> 4aba5a68
 /// Provides the physical layer API to support LoRa chips
 pub struct LoRa<RK, DLY>
 where
@@ -81,11 +47,7 @@
     radio_kind: RK,
     delay: DLY,
     radio_mode: RadioMode,
-<<<<<<< HEAD
-    sync_word: NetworkSyncWord,
-=======
     sync_word: u8,
->>>>>>> 4aba5a68
     cold_start: bool,
     calibrate_image: bool,
 }
@@ -96,11 +58,7 @@
     DLY: DelayNs,
 {
     /// Build and return a new instance of the LoRa physical layer API with a specified sync word
-<<<<<<< HEAD
-    pub async fn with_syncword(radio_kind: RK, sync_word: NetworkSyncWord, delay: DLY) -> Result<Self, RadioError> {
-=======
     pub async fn with_syncword(radio_kind: RK, sync_word: u8, delay: DLY) -> Result<Self, RadioError> {
->>>>>>> 4aba5a68
         let mut lora = Self {
             radio_kind,
             delay,
@@ -114,14 +72,6 @@
         Ok(lora)
     }
 
-<<<<<<< HEAD
-    /// Build and return a new instance of the LoRa physical layer API to control an initialized LoRa radio
-    pub async fn new(radio_kind: RK, enable_public_network: bool, delay: DLY) -> Result<Self, RadioError> {
-        let sync_word = if enable_public_network {
-            NetworkSyncWord::LoRaWanPublic
-        } else {
-            NetworkSyncWord::LoRaWanPrivate
-=======
     /// Build and return a new instance of the LoRa physical layer API to
     /// control an initialized LoRa radio for LoRaWAN public or private network.
     ///
@@ -132,7 +82,6 @@
             LORAWAN_PUBLIC_SYNCWORD
         } else {
             LORAWAN_PRIVATE_SYNCWORD
->>>>>>> 4aba5a68
         };
         Self::with_syncword(radio_kind, sync_word, delay).await
     }
