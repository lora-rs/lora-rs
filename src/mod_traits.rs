use embedded_hal_async::delay::DelayUs;

use crate::mod_params::*;

/// Functions implemented for an embedded framework for an MCU/LoRa chip combination
/// to allow this crate to control the LoRa chip.
pub trait InterfaceVariant {
    /// Set the LoRa board type
    fn set_board_type(&mut self, board_type: BoardType);
    /// Select the LoRa chip for an operation
    async fn set_nss_low(&mut self) -> Result<(), RadioError>;
    /// De-select the LoRa chip after an operation
    async fn set_nss_high(&mut self) -> Result<(), RadioError>;
    /// Reset the LoRa chip
    async fn reset(&mut self, delay: &mut impl DelayUs) -> Result<(), RadioError>;
    /// Wait for the LoRa chip to become available for an operation
    async fn wait_on_busy(&mut self) -> Result<(), RadioError>;
    /// Wait for the LoRa chip to indicate an event has occurred
    async fn await_irq(&mut self) -> Result<(), RadioError>;
    /// Enable an antenna used for receive operations, disabling other antennas
    async fn enable_rf_switch_rx(&mut self) -> Result<(), RadioError>;
    /// Enable an antenna used for send operations, disabling other antennas
    async fn enable_rf_switch_tx(&mut self) -> Result<(), RadioError>;
    /// Disable all antennas
    async fn disable_rf_switch(&mut self) -> Result<(), RadioError>;
}

/// Specifies an IRQ processing state to run the loop to
#[derive(Clone, Copy, PartialEq, Eq, PartialOrd, Ord)]
pub enum TargetIrqState {
    /// Runs the loop until after the preamble has been received
    PreambleReceived,
    /// Runs the loop until the operation is fully complete
    Done,
}

/// An actual operation state, including some details where necessary
#[derive(Clone, Copy)]
pub enum IrqState {
    /// Preamble has been received
    PreambleReceived,
    /// The RX operation is complete
    RxDone(u8, PacketStatus),
}

/// Functions implemented for a specific kind of LoRa chip, called internally by the outward facing
/// LoRa physical layer API
pub trait RadioKind {
    /// Get the specific type of the LoRa board (for example, Stm32wlSx1262)
    fn get_board_type(&self) -> BoardType;
    /// Create modulation parameters specific to the LoRa chip kind and type
    fn create_modulation_params(
        &self,
        spreading_factor: SpreadingFactor,
        bandwidth: Bandwidth,
        coding_rate: CodingRate,
        frequency_in_hz: u32,
    ) -> Result<ModulationParams, RadioError>;
    /// Create packet parameters specific to the LoRa chip kind and type
    fn create_packet_params(
        &self,
        preamble_length: u16,
        implicit_header: bool,
        payload_length: u8,
        crc_on: bool,
        iq_inverted: bool,
        modulation_params: &ModulationParams,
    ) -> Result<PacketParams, RadioError>;
    /// Reset the loRa chip
    async fn reset(&mut self, delay: &mut impl DelayUs) -> Result<(), RadioError>;
    /// Ensure the LoRa chip is in the appropriate state to allow operation requests
    async fn ensure_ready(&mut self, mode: RadioMode) -> Result<(), RadioError>;
    /// Perform any necessary antenna initialization
    async fn init_rf_switch(&mut self) -> Result<(), RadioError>;
    /// Place the LoRa chip in standby mode
    async fn set_standby(&mut self) -> Result<(), RadioError>;
    /// Place the LoRa chip in power-saving mode
    async fn set_sleep(&mut self, warm_start_if_possible: bool, delay: &mut impl DelayUs) -> Result<(), RadioError>;
    /// Perform operations to set a multi-protocol chip as a LoRa chip
    async fn set_lora_modem(&mut self, enable_public_network: bool) -> Result<(), RadioError>;
    /// Perform operations to set the LoRa chip oscillator
    async fn set_oscillator(&mut self) -> Result<(), RadioError>;
    /// Set the LoRa chip voltage regulator mode
    async fn set_regulator_mode(&mut self) -> Result<(), RadioError>;
    /// Set the LoRa chip send and receive buffer base addresses
    async fn set_tx_rx_buffer_base_address(
        &mut self,
        tx_base_addr: usize,
        rx_base_addr: usize,
    ) -> Result<(), RadioError>;
    /// Perform any necessary LoRa chip power setup prior to a send operation
    async fn set_tx_power_and_ramp_time(
        &mut self,
        output_power: i32,
        mdltn_params: Option<&ModulationParams>,
        tx_boosted_if_possible: bool,
        is_tx_prep: bool,
    ) -> Result<(), RadioError>;
    /// Update the LoRa chip retention list to support warm starts from sleep
    async fn update_retention_list(&mut self) -> Result<(), RadioError>;
    /// Set the LoRa chip modulation parameters prior to using a communication channel
    async fn set_modulation_params(&mut self, mdltn_params: &ModulationParams) -> Result<(), RadioError>;
    /// Set the LoRa chip packet parameters prior to sending or receiving packets
    async fn set_packet_params(&mut self, pkt_params: &PacketParams) -> Result<(), RadioError>;
    /// Set the LoRa chip to support a given communication channel frequency
    async fn calibrate_image(&mut self, frequency_in_hz: u32) -> Result<(), RadioError>;
    /// Set the frequency for a communication channel
    async fn set_channel(&mut self, frequency_in_hz: u32) -> Result<(), RadioError>;
    /// Set a payload for a subsequent send operation
    async fn set_payload(&mut self, payload: &[u8]) -> Result<(), RadioError>;
    /// Perform a send operation
    async fn do_tx(&mut self, timeout_in_ms: u32) -> Result<(), RadioError>;
    /// Set up to perform a receive operation (single-shot, continuous, or duty cycle)
    async fn do_rx(
        &mut self,
        rx_pkt_params: &PacketParams,
        duty_cycle_params: Option<&DutyCycleParams>,
        rx_continuous: bool,
        rx_boosted_if_supported: bool,
        symbol_timeout: u16,
    ) -> Result<(), RadioError>;
    /// Get an available packet made available as the result of a receive operation
    async fn get_rx_payload(
        &mut self,
        rx_pkt_params: &PacketParams,
        receiving_buffer: &mut [u8],
    ) -> Result<u8, RadioError>;
    /// Get the RSSI and SNR for the packet made available as the result of a receive operation
    async fn get_rx_packet_status(&mut self) -> Result<PacketStatus, RadioError>;
    /// Perform a channel activity detection operation
    async fn do_cad(
        &mut self,
        mdltn_params: &ModulationParams,
        rx_boosted_if_supported: bool,
    ) -> Result<(), RadioError>;
    /// Set the LoRa chip to provide notification of specific events based on radio state
    async fn set_irq_params(&mut self, radio_mode: Option<RadioMode>) -> Result<(), RadioError>;
    /// Process LoRa chip notifications of events
    async fn process_irq(
        &mut self,
        radio_mode: RadioMode,
        rx_continuous: bool,
        target_rx_state: TargetIrqState,
        delay: &mut impl DelayUs,
        polling_timeout_in_ms: Option<u32>,
        cad_activity_detected: Option<&mut bool>,
<<<<<<< HEAD
    ) -> Result<TargetIrqState, RadioError>;
=======
    ) -> Result<(), RadioError>;
    /// Set the LoRa chip into the TxContinuousWave mode
    async fn set_tx_continuous_wave_mode(&mut self) -> Result<(), RadioError>;
>>>>>>> 926b0e93
}

/// Internal trait for specifying that a [`RadioKind`] object has RNG capability.
pub(crate) trait RngRadio: RadioKind {
    async fn get_random_number(&mut self) -> Result<u32, RadioError>;
}

/// If the LoRa chip supports it, provides an async implementation of the onboard RNG. This trait makes no guarantees
/// with regards to the distribution of the generated random numbers (ie, uniform or Gaussian). If uniformity is
/// needed, apply necessary software processing.
pub trait AsyncRng {
    /// Generate a 32 bit random value.
    ///
    /// # Warning
    ///
    /// `prepare_for_xxx()` MUST be called after this operation to set modulation and packet parameters (for
    /// example: xxx = tx, rx, cad).
    /// Do not set modulation and packet parameters, do a random number generation, then initiate Tx, Rx, or CAD.
    async fn get_random_number(&mut self) -> Result<u32, RadioError>;
}<|MERGE_RESOLUTION|>--- conflicted
+++ resolved
@@ -144,13 +144,9 @@
         delay: &mut impl DelayUs,
         polling_timeout_in_ms: Option<u32>,
         cad_activity_detected: Option<&mut bool>,
-<<<<<<< HEAD
     ) -> Result<TargetIrqState, RadioError>;
-=======
-    ) -> Result<(), RadioError>;
     /// Set the LoRa chip into the TxContinuousWave mode
     async fn set_tx_continuous_wave_mode(&mut self) -> Result<(), RadioError>;
->>>>>>> 926b0e93
 }
 
 /// Internal trait for specifying that a [`RadioKind`] object has RNG capability.
